--- conflicted
+++ resolved
@@ -84,17 +84,9 @@
   design philosophy.
 * Peruse our
   [Abseil Compatibility Guarantees](http://abseil.io/about/compatibility) to
-<<<<<<< HEAD
   understand both what we promise to you, and what we expect of you in return.
 
 <a name="cmake"></a>
 ## Build with CMake
 
-Please check the [CMake build instructions](CMake/README.md)
-
-## Disclaimer
-
-*   This is not an official Google product.
-=======
-  understand both what we promise to you, and what we expect of you in return.
->>>>>>> 0fece732
+Please check the [CMake build instructions](CMake/README.md)